--- conflicted
+++ resolved
@@ -5,20 +5,17 @@
 .. moduleauthor:: Bill Huneke (@wahuneke)
 
 """
+
 from django.core.exceptions import ImproperlyConfigured
 
 from django.test import TestCase
 
-<<<<<<< HEAD
-from djstripe.stripe_objects import StripeObject
-=======
-from mock import patch, PropertyMock
+from djstripe.stripe_objects import StripeObject, StripeCharField, StripeJSONField, StripeBooleanField
 
-from djstripe.stripe_objects import StripeObject, StripeCharField, StripeJSONField, StripeBooleanField
->>>>>>> f5b542ae
 
 SIMPLE_OBJ = {'id': 'yo', 'livemode': True}
 SIMPLE_OBJ_RESULT = {'stripe_id': 'yo', 'livemode': True}
+
 
 class StripeObjectExceptionsTest(TestCase):
     def test_missing_apiname(self):
