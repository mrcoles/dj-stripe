[bdist_wheel]
universal = 1

[flake8]
ignore = E501,E128
<<<<<<< HEAD
max-complexity = 10
exclude = *docs/*,*tests/*
=======
max-complexity = 15
exclude = .venv
>>>>>>> 1aadd08e
<|MERGE_RESOLUTION|>--- conflicted
+++ resolved
@@ -3,10 +3,5 @@
 
 [flake8]
 ignore = E501,E128
-<<<<<<< HEAD
 max-complexity = 10
-exclude = *docs/*,*tests/*
-=======
-max-complexity = 15
-exclude = .venv
->>>>>>> 1aadd08e
+exclude = .venv