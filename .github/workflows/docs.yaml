--- conflicted
+++ resolved
@@ -16,11 +16,7 @@
     - uses: actions/setup-python@v2
       with:
           python-version: 3.9
-<<<<<<< HEAD
-      
-=======
-  
->>>>>>> 4a122556
+
     - name: Install Poetry
       uses: snok/install-poetry@v1
       with:
