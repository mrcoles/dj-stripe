--- conflicted
+++ resolved
@@ -992,13 +992,9 @@
     @property
     def stripe_plan(self):
         """Return the plan data from Stripe."""
-<<<<<<< HEAD
         return self.api_retrieve()
-=======
-        return stripe.Plan.retrieve(self.stripe_id)
 
 
 # Much like registering signal handlers. We import this module so that its registrations get picked up
 # the NO QA directive tells flake8 to not complain about the unused import
-from . import event_handlers  # NOQA
->>>>>>> d92634e6
+from . import event_handlers  # NOQA