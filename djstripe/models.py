--- conflicted
+++ resolved
@@ -429,13 +429,8 @@
         if djstripe_settings.trial_period_for_subscriber_callback:
             trial_days = djstripe_settings.trial_period_for_subscriber_callback(subscriber)
 
-<<<<<<< HEAD
         stripe_customer = cls.api_create(email=subscriber.email)
-        cus = Customer.objects.create(subscriber=subscriber, stripe_id=stripe_customer.id)
-=======
-        stripe_customer = stripe.Customer.create(email=subscriber.email)
         customer = Customer.objects.create(subscriber=subscriber, stripe_id=stripe_customer.id)
->>>>>>> c3babc98
 
         if djstripe_settings.DEFAULT_PLAN and trial_days:
             customer.subscribe(plan=djstripe_settings.DEFAULT_PLAN, trial_days=trial_days)
