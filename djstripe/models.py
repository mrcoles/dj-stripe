# -*- coding: utf-8 -*-
from __future__ import unicode_literals

from contextlib import contextmanager
import datetime
import decimal
import json
import traceback as exception_traceback
import warnings
import logging

from django.conf import settings
from django.contrib.sites.models import Site
from django.core.mail import EmailMessage
from django.db import models
from django.template.loader import render_to_string
from django.utils import timezone
from django.utils.encoding import python_2_unicode_compatible, smart_text

from model_utils.models import TimeStampedModel
import stripe

from . import settings as djstripe_settings
<<<<<<< HEAD
from djstripe.stripe_objects import convert_tstamp
=======
>>>>>>> 07c3c304
from .exceptions import SubscriptionCancellationFailure, SubscriptionUpdateFailure
from .managers import CustomerManager, ChargeManager, TransferManager, StripeObjectManager
from .signals import WEBHOOK_SIGNALS
from .signals import subscription_made, cancelled, card_changed
from .signals import webhook_processing_error
from . import webhooks
from .stripe_objects import StripeEvent, StripeTransfer, StripeCustomer, StripeInvoice, StripeCharge, StripePlan, StripeAccount

logger = logging.getLogger(__name__)

stripe.api_key = settings.STRIPE_SECRET_KEY
<<<<<<< HEAD
stripe.api_version = getattr(settings, "STRIPE_API_VERSION", "2013-02-11")
=======
stripe.api_version = getattr(settings, "STRIPE_API_VERSION", "2012-11-07")


@contextmanager
def stripe_temporary_api_key(temp_key):
    """
    A contextmanager

    Temporarily replace the global api_key used in stripe API calls with the given value
    the original value is restored as soon as context exits
    """
    import stripe
    backup_key = stripe.api_key
    stripe.api_key = temp_key
    yield
    stripe.api_key = backup_key


def convert_tstamp(response, field_name=None):
    # Overrides the set timezone to UTC - I think...
    tz = timezone.utc if settings.USE_TZ else None

    if not field_name:
        return datetime.datetime.fromtimestamp(response, tz)
    else:
        if field_name in response and response[field_name]:
            return datetime.datetime.fromtimestamp(response[field_name], tz)


class StripeObject(TimeStampedModel):
    # This must be defined in descendants of this model/mixin
    # e.g. "Event", "Charge", "Customer", etc.
    stripe_api_name = None
    objects = models.Manager()
    stripe_objects = StripeObjectManager()

    stripe_id = models.CharField(max_length=50, unique=True)

    class Meta:
        abstract = True

    @classmethod
    def api(cls):
        """
        Get the api object for this type of stripe object (requires
        stripe_api_name attribute to be set on model).
        """
        if cls.stripe_api_name is None:
            raise NotImplementedError("StripeObject descendants are required to define "
                                      "the stripe_api_name attribute")
        # e.g. stripe.Event, stripe.Charge, etc
        return getattr(stripe, cls.stripe_api_name)

    def api_retrieve(self):
        """
        Implement very commonly used API function 'retrieve'
        """
        # Run stripe.X.retreive(id)
        return type(self).api().retrieve(self.stripe_id)

    @classmethod
    def api_create(cls, **kwargs):
        """
        Call the stripe API's create operation for this model
        """
        return cls.api().create(**kwargs)
>>>>>>> 07c3c304


@python_2_unicode_compatible
class EventProcessingException(TimeStampedModel):

    event = models.ForeignKey("Event", null=True)
    data = models.TextField()
    message = models.CharField(max_length=500)
    traceback = models.TextField()

    @classmethod
    def log(cls, data, exception, event):
        cls.objects.create(
            event=event,
            data=data or "",
            message=str(exception),
            traceback=exception_traceback.format_exc()
        )

    def __str__(self):
        return "<{message}, pk={pk}, Event={event}>".format(message=self.message, pk=self.pk, event=self.event)


<<<<<<< HEAD
class Event(StripeEvent):
    objects = models.Manager()
    customer = models.ForeignKey("Customer", null=True,
                                 help_text="In the event that there is a related customer, this will point to that "
                                           "Customer record")
    valid = models.NullBooleanField(null=True,
                                    help_text="Tri-state bool. Null == validity not yet confirmed. Otherwise, this "
                                              "field indicates that this event was checked via stripe api and found "
                                              "to be either authentic (valid=True) or in-authentic (possibly "
                                              "malicious)")

    processed = models.BooleanField(default=False, help_text="If validity is performed, webhook event processor(s) "
                                                             "may run to take further action on the event. Once these "
                                                             "have run, this is set to True.")
=======
@python_2_unicode_compatible
class Event(StripeObject):
    stripe_api_name = "Event"
    kind = models.CharField(max_length=250)
    livemode = models.BooleanField(default=False)
    customer = models.ForeignKey("Customer", null=True)
    webhook_message = JSONField()
    validated_message = JSONField(null=True)
    valid = models.NullBooleanField(null=True)
    processed = models.BooleanField(default=False)
>>>>>>> 07c3c304

    @property
    def message(self):
        if self.valid:
            return self.webhook_message

<<<<<<< HEAD
    def validate(self):
=======
    @classmethod
    def create_from_stripe_object(cls, data):
        """
        Create an Event object with the provided decoded JSON object received from Stripe

        :type data: dict
        :rtype: Event
        :returns: a new Event object, already saved in the database, matching the provided data from Stripe
>>>>>>> 07c3c304
        """
        The original contents of the Event message comes from a POST to the webhook endpoint. This data
        must be confirmed by re-fetching it and comparing the fetched data with the original data. That's what
        this function does.

        This function makes an API call to Stripe to re-download the Event data. It then
        marks this record's valid flag to True or False.
        """
        evt = self.api_retrieve()
        validated_message = json.loads(
            json.dumps(
                evt.to_dict(),
                sort_keys=True,
                cls=stripe.StripeObjectEncoder
            )
        )
        self.valid = self.webhook_message == validated_message
        self.save()

    def process(self):
        """
        Call whatever webhook event handlers have registered for this event, based on event "type" and
        event "sub type"

        See event handlers registered in djstripe.event_handlers module (or handlers registered in djstripe plugins or
        contrib packages)
        """
        if self.valid and not self.processed:
            event_type, event_subtype = self.kind.split(".", 1)

            try:
                # TODO: would it make sense to wrap the next 4 lines in a transaction.atomic context? Yes it would,
                # except that some webhook handlers can have side effects outside of our local database, meaning that
                # even if we rollback on our database, some updates may have been sent to Stripe, etc in resposne to
                # webhooks...
                webhooks.call_handlers(self, self.message["data"], event_type, event_subtype)
                self.send_signal()
                self.processed = True
                self.save()
            except stripe.StripeError as exc:
                # TODO: What if we caught all exceptions or a broader range of exceptions here? How about DoesNotExist
                # exceptions, for instance? or how about TypeErrors, KeyErrors, ValueErrors, etc?
                EventProcessingException.log(
                    data=exc.http_body,
                    exception=exc,
                    event=self
                )
                webhook_processing_error.send(
                    sender=Event,
                    data=exc.http_body,
                    exception=exc
                )

    def send_signal(self):
        signal = WEBHOOK_SIGNALS.get(self.kind)
        if signal:
            return signal.send(sender=Event, event=self)


class Transfer(StripeTransfer):
    event = models.ForeignKey(Event, related_name="transfers")

    objects = TransferManager()

    @classmethod
    def process_transfer(cls, event, stripe_object):
        try:
            transfer = cls.stripe_objects.get_by_json(stripe_object)
            created = False
        except cls.DoesNotExist:
            transfer = cls.create_from_stripe_object(stripe_object)
            created = True

        transfer.event = event

        if created:
            transfer.save()
            for fee in stripe_object["summary"]["charge_fee_details"]:
                transfer.charge_fee_details.create(
                    amount=fee["amount"] / decimal.Decimal("100"),
                    application=fee.get("application", ""),
                    description=fee.get("description", ""),
                    kind=fee["type"]
                )
        else:
            transfer.status = stripe_object["status"]
            transfer.save()

        if event and event.kind == "transfer.updated":
            transfer.update_status()
            transfer.save()


class TransferChargeFee(TimeStampedModel):
    transfer = models.ForeignKey(Transfer, related_name="charge_fee_details")
    amount = models.DecimalField(decimal_places=2, max_digits=7)
    application = models.TextField(null=True, blank=True)
    description = models.TextField(null=True, blank=True)
    kind = models.CharField(max_length=150)


class Customer(StripeCustomer):
    subscriber = models.OneToOneField(getattr(settings, 'DJSTRIPE_SUBSCRIBER_MODEL', settings.AUTH_USER_MODEL), null=True)
    date_purged = models.DateTimeField(null=True, editable=False)

    objects = CustomerManager()

    def purge(self):
        try:
            self.stripe_customer.delete()
        except stripe.InvalidRequestError as exc:
            if str(exc).startswith("No such customer:"):
                # The exception was thrown because the stripe customer was already
                # deleted on the stripe side, ignore the exception
                pass
            else:
                # The exception was raised for another reason, re-raise it
                raise
        self.subscriber = None
        super(Customer, self).purge()
        self.date_purged = timezone.now()
        self.save()

    def str_parts(self):
        return [smart_text(self.subscriber)] + super(Customer, self).str_parts()

    def delete(self, using=None):
        # Only way to delete a customer is to use SQL
        self.purge()

    def can_charge(self):
        return self.has_valid_card() and self.date_purged is None

    def has_active_subscription(self):
        try:
            return self.current_subscription.is_valid()
        except CurrentSubscription.DoesNotExist:
            return False

    def cancel_subscription(self, at_period_end=True):
        try:
            current_subscription = self.current_subscription
        except CurrentSubscription.DoesNotExist:
            raise SubscriptionCancellationFailure("Customer does not have current subscription")

        try:
            """
            If plan has trial days and customer cancels before trial period ends,
            then end subscription now, i.e. at_period_end=False
            """
            if self.current_subscription.trial_end and self.current_subscription.trial_end > timezone.now():
                at_period_end = False
            stripe_subscription = self.stripe_customer.cancel_subscription(at_period_end=at_period_end)
        except stripe.InvalidRequestError as exc:
            raise SubscriptionCancellationFailure("Customer's information is not current with Stripe.\n{}".format(str(exc)))

        current_subscription.status = stripe_subscription.status
        current_subscription.cancel_at_period_end = stripe_subscription.cancel_at_period_end
        current_subscription.current_period_end = convert_tstamp(stripe_subscription, "current_period_end")
        current_subscription.canceled_at = convert_tstamp(stripe_subscription, "canceled_at") or timezone.now()
        current_subscription.save()
        cancelled.send(sender=self, stripe_response=stripe_subscription)
        return current_subscription

    def cancel(self, at_period_end=True):
        warnings.warn("Deprecated - Use ``cancel_subscription`` instead. This method will be removed in dj-stripe 1.0.", DeprecationWarning)
        return self.cancel_subscription(at_period_end=at_period_end)

    @classmethod
    def get_or_create(cls, subscriber):
        try:
            return Customer.objects.get(subscriber=subscriber), False
        except Customer.DoesNotExist:
            return cls.create(subscriber), True

    @classmethod
    def create(cls, subscriber):
        trial_days = None
        if djstripe_settings.trial_period_for_subscriber_callback:
            trial_days = djstripe_settings.trial_period_for_subscriber_callback(subscriber)

        stripe_customer = cls.api_create(email=subscriber.email)
        customer = Customer.objects.create(subscriber=subscriber, stripe_id=stripe_customer.id)

        if djstripe_settings.DEFAULT_PLAN and trial_days:
            customer.subscribe(plan=djstripe_settings.DEFAULT_PLAN, trial_days=trial_days)

        return customer

    def update_card(self, token):
        # send new token to Stripe
        stripe_customer = self.stripe_customer
        stripe_customer.card = token
        stripe_customer.save()

        # Download new card details from Stripe
        self.sync_card()

        self.save()
        card_changed.send(sender=self, stripe_response=stripe_customer)

    def retry_unpaid_invoices(self):
        self.sync_invoices()
        for inv in self.invoices.filter(paid=False, closed=False):
            try:
                inv.retry()  # Always retry unpaid invoices
            except stripe.InvalidRequestError as exc:
                if str(exc) != "Invoice is already paid":
                    raise exc

    def send_invoice(self):
        try:
            invoice = Invoice.api_create(customer=self.stripe_id)
            invoice.pay()
            return True
        except stripe.InvalidRequestError:
            return False  # There was nothing to invoice

    # TODO refactor, deprecation on cu parameter -> stripe_customer
    def sync(self, cu=None):
        super(Customer, self).sync(cu)
        self.save()

    # TODO refactor, deprecation on cu parameter -> stripe_customer
    def sync_invoices(self, cu=None, **kwargs):
        stripe_customer = cu or self.stripe_customer
        for invoice in stripe_customer.invoices(**kwargs).data:
            Invoice.sync_from_stripe_data(invoice, send_receipt=False)

    # TODO refactor, deprecation on cu parameter -> stripe_customer
    def sync_charges(self, cu=None, **kwargs):
        stripe_customer = cu or self.stripe_customer
        for charge in stripe_customer.charges(**kwargs).data:
            self.record_charge(charge.id)

    # TODO refactor, deprecation on cu parameter -> stripe_customer
    def sync_current_subscription(self, cu=None):
        stripe_customer = cu or self.stripe_customer
        stripe_subscription = getattr(stripe_customer, 'subscription', None)
        current_subscription = getattr(self, 'current_subscription', None)

        if stripe_subscription:
            if current_subscription:
                logger.debug('Updating subscription')
                current_subscription.plan = djstripe_settings.plan_from_stripe_id(stripe_subscription.plan.id)
                current_subscription.current_period_start = convert_tstamp(
                    stripe_subscription.current_period_start
                )
                current_subscription.current_period_end = convert_tstamp(
                    stripe_subscription.current_period_end
                )
                current_subscription.amount = (stripe_subscription.plan.amount / decimal.Decimal("100"))
                current_subscription.status = stripe_subscription.status
                current_subscription.cancel_at_period_end = stripe_subscription.cancel_at_period_end
                current_subscription.canceled_at = convert_tstamp(stripe_subscription, "canceled_at")
                current_subscription.start = convert_tstamp(stripe_subscription.start)
                current_subscription.quantity = stripe_subscription.quantity
                current_subscription.save()
            else:
                logger.debug('Creating subscription')
                current_subscription = CurrentSubscription.objects.create(
                    customer=self,
                    plan=djstripe_settings.plan_from_stripe_id(stripe_subscription.plan.id),
                    current_period_start=convert_tstamp(
                        stripe_subscription.current_period_start
                    ),
                    current_period_end=convert_tstamp(
                        stripe_subscription.current_period_end
                    ),
                    amount=(stripe_subscription.plan.amount / decimal.Decimal("100")),
                    status=stripe_subscription.status,
                    cancel_at_period_end=stripe_subscription.cancel_at_period_end,
                    canceled_at=convert_tstamp(stripe_subscription, "canceled_at"),
                    start=convert_tstamp(stripe_subscription.start),
                    quantity=stripe_subscription.quantity
                )

            if stripe_subscription.trial_start and stripe_subscription.trial_end:
                current_subscription.trial_start = convert_tstamp(stripe_subscription.trial_start)
                current_subscription.trial_end = convert_tstamp(stripe_subscription.trial_end)
            else:
                """
                Avoids keeping old values for trial_start and trial_end
                for cases where customer had a subscription with trial days
                then one without that (s)he cancels.
                """
                current_subscription.trial_start = None
                current_subscription.trial_end = None

            current_subscription.save()

            return current_subscription
        elif current_subscription and current_subscription.status != CurrentSubscription.STATUS_CANCELLED:
            # Stripe says customer has no subscription but we think they have one.
            # This could happen if subscription is cancelled from Stripe Dashboard and webhook fails
            logger.debug('Cancelling subscription for %s' % self)
            current_subscription.status = CurrentSubscription.STATUS_CANCELLED
            current_subscription.save()
            return current_subscription

    def update_plan_quantity(self, quantity, charge_immediately=False):
        stripe_subscription = self.stripe_customer.subscription
        if not stripe_subscription:
            self.sync_current_subscription()
            raise SubscriptionUpdateFailure("Customer does not have a subscription with Stripe")
        self.subscribe(
            plan=djstripe_settings.plan_from_stripe_id(stripe_subscription.plan.id),
            quantity=quantity,
            charge_immediately=charge_immediately
        )

    def subscribe(self, plan, quantity=1, trial_days=None,
                  charge_immediately=True, prorate=djstripe_settings.PRORATION_POLICY):
        stripe_customer = self.stripe_customer
        """
        Trial_days corresponds to the value specified by the selected plan
        for the key trial_period_days.
        """
        if ("trial_period_days" in djstripe_settings.PAYMENTS_PLANS[plan]):
            trial_days = djstripe_settings.PAYMENTS_PLANS[plan]["trial_period_days"]

        if trial_days:
            resp = stripe_customer.update_subscription(
                plan=djstripe_settings.PAYMENTS_PLANS[plan]["stripe_plan_id"],
                trial_end=timezone.now() + datetime.timedelta(days=trial_days),
                prorate=prorate,
                quantity=quantity
            )
        else:
            resp = stripe_customer.update_subscription(
                plan=djstripe_settings.PAYMENTS_PLANS[plan]["stripe_plan_id"],
                prorate=prorate,
                quantity=quantity
            )
        self.sync_current_subscription()
        if charge_immediately:
            self.send_invoice()
        subscription_made.send(sender=self, plan=plan, stripe_response=resp)

    def charge(self, amount, currency="usd", description=None, send_receipt=True, **kwargs):
        """
        This method expects `amount` to be a Decimal type representing a
        dollar amount. It will be converted to cents so any decimals beyond
        two will be ignored.
        """
        charge_id = super(Customer, self).charge(amount, currency, description, send_receipt, **kwargs)
        obj = self.record_charge(charge_id)
        if send_receipt:
            obj.send_receipt()
        return obj

    def record_charge(self, charge_id):
        data = Charge.api().retrieve(charge_id)
        return Charge.sync_from_stripe_data(data)


class CurrentSubscription(TimeStampedModel):
    STATUS_TRIALING = "trialing"
    STATUS_ACTIVE = "active"
    STATUS_PAST_DUE = "past_due"
    STATUS_CANCELLED = "canceled"
    STATUS_UNPAID = "unpaid"

    customer = models.OneToOneField(
        Customer,
        related_name="current_subscription",
        null=True
    )
    plan = models.CharField(max_length=100)
    quantity = models.IntegerField()
    start = models.DateTimeField()
    # trialing, active, past_due, canceled, or unpaid
    # In progress of moving it to choices field
    status = models.CharField(max_length=25)
    cancel_at_period_end = models.BooleanField(default=False)
    canceled_at = models.DateTimeField(null=True, blank=True)
    current_period_end = models.DateTimeField(null=True)
    current_period_start = models.DateTimeField(null=True)
    ended_at = models.DateTimeField(null=True, blank=True)
    trial_end = models.DateTimeField(null=True, blank=True)
    trial_start = models.DateTimeField(null=True, blank=True)
    amount = models.DecimalField(decimal_places=2, max_digits=7)

    def plan_display(self):
        return djstripe_settings.PAYMENTS_PLANS[self.plan]["name"]

    def status_display(self):
        return self.status.replace("_", " ").title()

    def is_period_current(self):
        if self.current_period_end is None:
            return False
        return self.current_period_end > timezone.now()

    def is_status_current(self):
        return self.status in [self.STATUS_TRIALING, self.STATUS_ACTIVE]

    def is_status_temporarily_current(self):
        """
        Status when customer canceled their latest subscription, one that does not prorate,
        and therefore has a temporary active subscription until period end.
        """

        return self.canceled_at and self.start < self.canceled_at and self.cancel_at_period_end

    def is_valid(self):
        if not self.is_status_current():
            return False

        if self.cancel_at_period_end and not self.is_period_current():
            return False

        return True

    def extend(self, delta):
        if delta.total_seconds() < 0:
            raise ValueError("delta should be a positive timedelta.")

        period_end = None

        if self.trial_end is not None and \
           self.trial_end > timezone.now():
            period_end = self.trial_end
        else:
            period_end = self.current_period_end

        period_end += delta

        self.customer.stripe_customer.update_subscription(
            prorate=False,
            trial_end=period_end,
        )

        self.customer.sync_current_subscription()


<<<<<<< HEAD
class Invoice(StripeInvoice):
    objects = models.Manager()
=======
class Invoice(StripeObject):
    stripe_api_name = "Invoice"
>>>>>>> 07c3c304

    customer = models.ForeignKey(Customer, related_name="invoices")

    class Meta:
        ordering = ["-date"]

    @classmethod
    def sync_from_stripe_data(cls, stripe_invoice, send_receipt=True):
        customer = Customer.objects.get(stripe_id=stripe_invoice["customer"])

        try:
            invoice = cls.stripe_objects.get_by_json(stripe_invoice)
            created = False
        except cls.DoesNotExist:
            invoice = cls.create_from_stripe_object(stripe_invoice)
            invoice.customer = customer
            created = True

        if not created:
            # update all fields using the stripe data
            invoice.sync(cls.stripe_obj_to_record(stripe_invoice))

        invoice.save()

        for item in stripe_invoice["lines"].get("data", []):
            period_end = convert_tstamp(item["period"], "end")
            period_start = convert_tstamp(item["period"], "start")
            """
            Period end of invoice is the period end of the latest invoiceitem.
            """
            invoice.period_end = period_end

            if item.get("plan"):
                plan = djstripe_settings.plan_from_stripe_id(item["plan"]["id"])
            else:
                plan = ""

            inv_item, inv_item_created = invoice.items.get_or_create(
                stripe_id=item["id"],
                defaults=dict(
                    amount=(item["amount"] / decimal.Decimal("100")),
                    currency=item["currency"],
                    proration=item["proration"],
                    description=item.get("description") or "",
                    line_type=item["type"],
                    plan=plan,
                    period_start=period_start,
                    period_end=period_end,
                    quantity=item.get("quantity"),
                )
            )
            if not inv_item_created:
                inv_item.amount = (item["amount"] / decimal.Decimal("100"))
                inv_item.currency = item["currency"]
                inv_item.proration = item["proration"]
                inv_item.description = item.get("description") or ""
                inv_item.line_type = item["type"]
                inv_item.plan = plan
                inv_item.period_start = period_start
                inv_item.period_end = period_end
                inv_item.quantity = item.get("quantity")
                inv_item.save()

        # Save invoice period end assignment.
        invoice.save()

        if stripe_invoice.get("charge"):
            obj = customer.record_charge(stripe_invoice["charge"])
            obj.invoice = invoice
            obj.save()
            if send_receipt:
                obj.send_receipt()
        return invoice


class InvoiceItem(TimeStampedModel):
    """
    Not inherited from StripeObject because there can be multiple invoice
    items for a single stripe_id.
    """

    stripe_id = models.CharField(max_length=50)
    invoice = models.ForeignKey(Invoice, related_name="items")
    amount = models.DecimalField(decimal_places=2, max_digits=7)
    currency = models.CharField(max_length=10)
    period_start = models.DateTimeField()
    period_end = models.DateTimeField()
    proration = models.BooleanField(default=False)
    line_type = models.CharField(max_length=50)
    description = models.CharField(max_length=200, blank=True)
    plan = models.CharField(max_length=100, null=True, blank=True)
    quantity = models.IntegerField(null=True)

    def __str__(self):
        return "<amount={amount}, plan={plan}, stripe_id={stripe_id}>".format(amount=self.amount, plan=smart_text(self.plan), stripe_id=self.stripe_id)

    def plan_display(self):
        return djstripe_settings.PAYMENTS_PLANS[self.plan]["name"]


class Charge(StripeCharge):
    stripe_api_name = "Charge"

    customer = models.ForeignKey(Customer, related_name="charges")
    invoice = models.ForeignKey(Invoice, null=True, related_name="charges")

    objects = ChargeManager()

    def refund(self, amount=None):
        charge_obj = super(Charge, self).refund(amount)
        return Charge.sync_from_stripe_data(charge_obj)

    def capture(self):
        """
        Capture the payment of an existing, uncaptured, charge. This is the second half of the two-step payment flow,
        where first you created a charge with the capture option set to false.
        See https://stripe.com/docs/api#capture_charge
        """
        charge_obj = super(Charge, self).capture()
        return Charge.sync_from_stripe_data(charge_obj)

    @classmethod
    def sync_from_stripe_data(cls, data):

        try:
            charge = cls.stripe_objects.get_by_json(data)
            charge.sync(cls.stripe_obj_to_record(data))
        except cls.DoesNotExist:
            charge = cls.create_from_stripe_object(data)

        customer = cls.obj_to_customer(Customer.stripe_objects, data)
        charge.customer = customer

        invoice = cls.obj_to_invoice(Invoice.stripe_objects, data)
        if invoice:
            charge.invoice = invoice

        charge.save()
        return charge

    def send_receipt(self):
        if not self.receipt_sent:
            site = Site.objects.get_current()
            protocol = getattr(settings, "DEFAULT_HTTP_PROTOCOL", "http")
            ctx = {
                "charge": self,
                "site": site,
                "protocol": protocol,
            }
            subject = render_to_string("djstripe/email/subject.txt", ctx)
            subject = subject.strip()
            message = render_to_string("djstripe/email/body.txt", ctx)
            num_sent = EmailMessage(
                subject,
                message,
                to=[self.customer.subscriber.email],
                from_email=djstripe_settings.INVOICE_FROM_EMAIL
            ).send()
            self.receipt_sent = num_sent > 0
            self.save()


INTERVALS = (
    ('week', 'Week',),
    ('month', 'Month',),
    ('year', 'Year',))


class Plan(StripePlan):
    """A Stripe Plan."""
<<<<<<< HEAD
    objects = models.Manager()
=======
    stripe_api_name = "Plan"
>>>>>>> 07c3c304

    name = models.CharField(max_length=100, null=False)
    currency = models.CharField(
        choices=djstripe_settings.CURRENCIES,
        max_length=10,
        null=False)
    interval = models.CharField(
        max_length=10,
        choices=INTERVALS,
        verbose_name="Interval type",
        null=False)
    interval_count = models.IntegerField(
        verbose_name="Intervals between charges",
        default=1,
        null=True)
    amount = models.DecimalField(decimal_places=2, max_digits=7,
                                 verbose_name="Amount (per period)",
                                 null=False)
    trial_period_days = models.IntegerField(null=True)

    def str_parts(self):
        return [smart_text(self.name)] + super(Plan, self).str_parts()

    @classmethod
    def create(cls, **kwargs):

        # A few minor things are changed in the api-version of the create call
        api_kwargs = dict(kwargs)
        api_kwargs['id'] = api_kwargs['stripe_id']
        del(api_kwargs['stripe_id'])
        api_kwargs['amount'] = int(api_kwargs['amount'] * 100)
        cls.api_create(**api_kwargs)

        # If they passed in a 'metadata' arg, drop that here as it is only for api consumption
        if 'metadata' in kwargs:
            del(kwargs['metadata'])
        plan = Plan.objects.create(**kwargs)

        return plan

    @classmethod
    def get_or_create(cls, **kwargs):
        try:
            return Plan.objects.get(stripe_id=kwargs['stripe_id']), False
        except Plan.DoesNotExist:
            return cls.create(**kwargs), True

    def update_name(self):
        """Update the name of the Plan in Stripe and in the db.

        - Assumes the object being called has the name attribute already
          reset, but has not been saved.
        - Stripe does not allow for update of any other Plan attributes besides
          name.

        """

        p = self.api_retrieve()
        p.name = self.name
        p.save()

        self.save()


<<<<<<< HEAD
class Account(StripeAccount):
    """
    For now, this is an abstract class, it is here just to provide an interface to the stripe API
    for a few stripe.Account operations we need
    """
    class Meta:
        abstract = True


=======
>>>>>>> 07c3c304
# Much like registering signal handlers. We import this module so that its registrations get picked up
# the NO QA directive tells flake8 to not complain about the unused import
from . import event_handlers  # NOQA<|MERGE_RESOLUTION|>--- conflicted
+++ resolved
@@ -21,10 +21,7 @@
 import stripe
 
 from . import settings as djstripe_settings
-<<<<<<< HEAD
 from djstripe.stripe_objects import convert_tstamp
-=======
->>>>>>> 07c3c304
 from .exceptions import SubscriptionCancellationFailure, SubscriptionUpdateFailure
 from .managers import CustomerManager, ChargeManager, TransferManager, StripeObjectManager
 from .signals import WEBHOOK_SIGNALS
@@ -36,76 +33,7 @@
 logger = logging.getLogger(__name__)
 
 stripe.api_key = settings.STRIPE_SECRET_KEY
-<<<<<<< HEAD
 stripe.api_version = getattr(settings, "STRIPE_API_VERSION", "2013-02-11")
-=======
-stripe.api_version = getattr(settings, "STRIPE_API_VERSION", "2012-11-07")
-
-
-@contextmanager
-def stripe_temporary_api_key(temp_key):
-    """
-    A contextmanager
-
-    Temporarily replace the global api_key used in stripe API calls with the given value
-    the original value is restored as soon as context exits
-    """
-    import stripe
-    backup_key = stripe.api_key
-    stripe.api_key = temp_key
-    yield
-    stripe.api_key = backup_key
-
-
-def convert_tstamp(response, field_name=None):
-    # Overrides the set timezone to UTC - I think...
-    tz = timezone.utc if settings.USE_TZ else None
-
-    if not field_name:
-        return datetime.datetime.fromtimestamp(response, tz)
-    else:
-        if field_name in response and response[field_name]:
-            return datetime.datetime.fromtimestamp(response[field_name], tz)
-
-
-class StripeObject(TimeStampedModel):
-    # This must be defined in descendants of this model/mixin
-    # e.g. "Event", "Charge", "Customer", etc.
-    stripe_api_name = None
-    objects = models.Manager()
-    stripe_objects = StripeObjectManager()
-
-    stripe_id = models.CharField(max_length=50, unique=True)
-
-    class Meta:
-        abstract = True
-
-    @classmethod
-    def api(cls):
-        """
-        Get the api object for this type of stripe object (requires
-        stripe_api_name attribute to be set on model).
-        """
-        if cls.stripe_api_name is None:
-            raise NotImplementedError("StripeObject descendants are required to define "
-                                      "the stripe_api_name attribute")
-        # e.g. stripe.Event, stripe.Charge, etc
-        return getattr(stripe, cls.stripe_api_name)
-
-    def api_retrieve(self):
-        """
-        Implement very commonly used API function 'retrieve'
-        """
-        # Run stripe.X.retreive(id)
-        return type(self).api().retrieve(self.stripe_id)
-
-    @classmethod
-    def api_create(cls, **kwargs):
-        """
-        Call the stripe API's create operation for this model
-        """
-        return cls.api().create(**kwargs)
->>>>>>> 07c3c304
 
 
 @python_2_unicode_compatible
@@ -129,9 +57,7 @@
         return "<{message}, pk={pk}, Event={event}>".format(message=self.message, pk=self.pk, event=self.event)
 
 
-<<<<<<< HEAD
 class Event(StripeEvent):
-    objects = models.Manager()
     customer = models.ForeignKey("Customer", null=True,
                                  help_text="In the event that there is a related customer, this will point to that "
                                            "Customer record")
@@ -144,36 +70,13 @@
     processed = models.BooleanField(default=False, help_text="If validity is performed, webhook event processor(s) "
                                                              "may run to take further action on the event. Once these "
                                                              "have run, this is set to True.")
-=======
-@python_2_unicode_compatible
-class Event(StripeObject):
-    stripe_api_name = "Event"
-    kind = models.CharField(max_length=250)
-    livemode = models.BooleanField(default=False)
-    customer = models.ForeignKey("Customer", null=True)
-    webhook_message = JSONField()
-    validated_message = JSONField(null=True)
-    valid = models.NullBooleanField(null=True)
-    processed = models.BooleanField(default=False)
->>>>>>> 07c3c304
 
     @property
     def message(self):
         if self.valid:
             return self.webhook_message
 
-<<<<<<< HEAD
     def validate(self):
-=======
-    @classmethod
-    def create_from_stripe_object(cls, data):
-        """
-        Create an Event object with the provided decoded JSON object received from Stripe
-
-        :type data: dict
-        :rtype: Event
-        :returns: a new Event object, already saved in the database, matching the provided data from Stripe
->>>>>>> 07c3c304
         """
         The original contents of the Event message comes from a POST to the webhook endpoint. This data
         must be confirmed by re-fetching it and comparing the fetched data with the original data. That's what
@@ -610,14 +513,7 @@
         self.customer.sync_current_subscription()
 
 
-<<<<<<< HEAD
 class Invoice(StripeInvoice):
-    objects = models.Manager()
-=======
-class Invoice(StripeObject):
-    stripe_api_name = "Invoice"
->>>>>>> 07c3c304
-
     customer = models.ForeignKey(Customer, related_name="invoices")
 
     class Meta:
@@ -787,11 +683,6 @@
 
 class Plan(StripePlan):
     """A Stripe Plan."""
-<<<<<<< HEAD
-    objects = models.Manager()
-=======
-    stripe_api_name = "Plan"
->>>>>>> 07c3c304
 
     name = models.CharField(max_length=100, null=False)
     currency = models.CharField(
@@ -856,18 +747,7 @@
         self.save()
 
 
-<<<<<<< HEAD
-class Account(StripeAccount):
-    """
-    For now, this is an abstract class, it is here just to provide an interface to the stripe API
-    for a few stripe.Account operations we need
-    """
-    class Meta:
-        abstract = True
-
-
-=======
->>>>>>> 07c3c304
+
 # Much like registering signal handlers. We import this module so that its registrations get picked up
 # the NO QA directive tells flake8 to not complain about the unused import
 from . import event_handlers  # NOQA