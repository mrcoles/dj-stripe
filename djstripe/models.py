# -*- coding: utf-8 -*-
from __future__ import unicode_literals

import datetime
import decimal
import json
import traceback as exception_traceback
import warnings

from django.conf import settings
from django.contrib.sites.models import Site
from django.core.mail import EmailMessage
from django.db import models
from django.template.loader import render_to_string
from django.utils import timezone
from django.utils.encoding import python_2_unicode_compatible, smart_text

from jsonfield.fields import JSONField
from model_utils.models import TimeStampedModel
import stripe

from . import settings as djstripe_settings
from .exceptions import SubscriptionCancellationFailure
from .managers import CustomerManager, ChargeManager, TransferManager
from .signals import WEBHOOK_SIGNALS
from .signals import subscription_made, cancelled, card_changed
from .signals import webhook_processing_error
import webhook

stripe.api_key = settings.STRIPE_SECRET_KEY
stripe.api_version = getattr(settings, "STRIPE_API_VERSION", "2012-11-07")


def convert_tstamp(response, field_name=None):
    # Overrides the set timezone to UTC - I think...
    tz = timezone.utc if settings.USE_TZ else None

    if not field_name:
        return datetime.datetime.fromtimestamp(response, tz)
    else:
        if field_name in response and response[field_name]:
            return datetime.datetime.fromtimestamp(response[field_name], tz)


class StripeObject(TimeStampedModel):

    stripe_id = models.CharField(max_length=50, unique=True)

    class Meta:
        abstract = True


@python_2_unicode_compatible
class EventProcessingException(TimeStampedModel):

    event = models.ForeignKey("Event", null=True)
    data = models.TextField()
    message = models.CharField(max_length=500)
    traceback = models.TextField()

    @classmethod
    def log(cls, data, exception, event):
        cls.objects.create(
            event=event,
            data=data or "",
            message=str(exception),
            traceback=exception_traceback.format_exc()
        )

    def __str__(self):
        return "<{message}, pk={pk}, Event={event}>".format(message=self.message, pk=self.pk, event=self.event)


@python_2_unicode_compatible
class Event(StripeObject):

    kind = models.CharField(max_length=250)
    livemode = models.BooleanField(default=False)
    customer = models.ForeignKey("Customer", null=True)
    webhook_message = JSONField()
    validated_message = JSONField(null=True)
    valid = models.NullBooleanField(null=True)
    processed = models.BooleanField(default=False)

    @property
    def message(self):
        return self.validated_message

    def __str__(self):
        return "<{kind}, stripe_id={stripe_id}>".format(kind=self.kind, stripe_id=self.stripe_id)

    def validate(self):
        evt = stripe.Event.retrieve(self.stripe_id)
        self.validated_message = json.loads(
            json.dumps(
                evt.to_dict(),
                sort_keys=True,
                cls=stripe.StripeObjectEncoder
            )
        )
        self.valid = self.webhook_message["data"] == self.validated_message["data"]
        self.save()

    def process(self):
        """
            "account.updated",
            "account.application.deauthorized",
            "charge.succeeded",
            "charge.failed",
            "charge.refunded",
            "charge.dispute.created",
            "charge.dispute.updated",
            "charge.dispute.closed",
            "customer.created",
            "customer.updated",
            "customer.deleted",
            "customer.source.created",
            "customer.subscription.created",
            "customer.subscription.updated",
            "customer.subscription.deleted",
            "customer.subscription.trial_will_end",
            "customer.discount.created",
            "customer.discount.updated",
            "customer.discount.deleted",
            "invoice.created",
            "invoice.updated",
            "invoice.payment_succeeded",
            "invoice.payment_failed",
            "invoiceitem.created",
            "invoiceitem.updated",
            "invoiceitem.deleted",
            "plan.created",
            "plan.updated",
            "plan.deleted",
            "coupon.created",
            "coupon.updated",
            "coupon.deleted",
            "transfer.created",
            "transfer.updated",
            "transfer.failed",
            "ping"
        """
        if self.valid and not self.processed:
            kind_parts = self.kind.split(".")
            type, sub_type = kind_parts[0], ".".join(kind_parts[1:])

            try:
                webhook.call_handlers(self, self.message["data"], type, sub_type)
                self.send_signal()
                self.processed = True
                self.save()
            except stripe.StripeError as exc:
                EventProcessingException.log(
                    data=exc.http_body,
                    exception=exc,
                    event=self
                )
                webhook_processing_error.send(
                    sender=Event,
                    data=exc.http_body,
                    exception=exc
                )

    def send_signal(self):
        signal = WEBHOOK_SIGNALS.get(self.kind)
        if signal:
            return signal.send(sender=Event, event=self)


class Transfer(StripeObject):
    event = models.ForeignKey(Event, related_name="transfers")
    amount = models.DecimalField(decimal_places=2, max_digits=7)
    status = models.CharField(max_length=25)
    date = models.DateTimeField()
    description = models.TextField(null=True, blank=True)
    adjustment_count = models.IntegerField()
    adjustment_fees = models.DecimalField(decimal_places=2, max_digits=7)
    adjustment_gross = models.DecimalField(decimal_places=2, max_digits=7)
    charge_count = models.IntegerField()
    charge_fees = models.DecimalField(decimal_places=2, max_digits=7)
    charge_gross = models.DecimalField(decimal_places=2, max_digits=7)
    collected_fee_count = models.IntegerField()
    collected_fee_gross = models.DecimalField(decimal_places=2, max_digits=7)
    net = models.DecimalField(decimal_places=2, max_digits=7)
    refund_count = models.IntegerField()
    refund_fees = models.DecimalField(decimal_places=2, max_digits=7)
    refund_gross = models.DecimalField(decimal_places=2, max_digits=7)
    validation_count = models.IntegerField()
    validation_fees = models.DecimalField(decimal_places=2, max_digits=7)

    objects = TransferManager()

    def __str__(self):
        return "<amount={amount}, status={status}, stripe_id={stripe_id}>".format(amount=self.amount, status=self.status, stripe_id=self.stripe_id)

    def update_status(self):
        self.status = stripe.Transfer.retrieve(self.stripe_id).status
        self.save()

    @classmethod
    def process_transfer(cls, event, transfer):
        defaults = {
            "amount": transfer["amount"] / decimal.Decimal("100"),
            "status": transfer["status"],
            "date": convert_tstamp(transfer, "date"),
            "description": transfer.get("description", ""),
            "adjustment_count": transfer["summary"]["adjustment_count"],
            "adjustment_fees": transfer["summary"]["adjustment_fees"],
            "adjustment_gross": transfer["summary"]["adjustment_gross"],
            "charge_count": transfer["summary"]["charge_count"],
            "charge_fees": transfer["summary"]["charge_fees"],
            "charge_gross": transfer["summary"]["charge_gross"],
            "collected_fee_count": transfer["summary"]["collected_fee_count"],
            "collected_fee_gross": transfer["summary"]["collected_fee_gross"],
            "net": transfer["summary"]["net"] / decimal.Decimal("100"),
            "refund_count": transfer["summary"]["refund_count"],
            "refund_fees": transfer["summary"]["refund_fees"],
            "refund_gross": transfer["summary"]["refund_gross"],
            "validation_count": transfer["summary"]["validation_count"],
            "validation_fees": transfer["summary"]["validation_fees"],
        }
        for field in defaults:
            if field.endswith("fees") or field.endswith("gross"):
                defaults[field] = defaults[field] / decimal.Decimal("100")

        if event.kind == "transfer.paid":
            defaults.update({"event": event})
            obj, created = Transfer.objects.get_or_create(
                stripe_id=transfer["id"],
                defaults=defaults
            )
        else:
            obj, created = Transfer.objects.get_or_create(
                stripe_id=transfer["id"],
                event=event,
                defaults=defaults
            )

        if created:
            for fee in transfer["summary"]["charge_fee_details"]:
                obj.charge_fee_details.create(
                    amount=fee["amount"] / decimal.Decimal("100"),
                    application=fee.get("application", ""),
                    description=fee.get("description", ""),
                    kind=fee["type"]
                )
        else:
            obj.status = transfer["status"]
            obj.save()

        if event.kind == "transfer.updated":
            obj.update_status()

    @staticmethod
    @webhook.handler(["transfer", ])
    def webhook_handler(event, data, cat, sub_cat):
        # TODO: re-retrieve this transfer object so we have it in proper API version
        Transfer.process_transfer(event, data["object"])


class TransferChargeFee(TimeStampedModel):
    transfer = models.ForeignKey(Transfer, related_name="charge_fee_details")
    amount = models.DecimalField(decimal_places=2, max_digits=7)
    application = models.TextField(null=True, blank=True)
    description = models.TextField(null=True, blank=True)
    kind = models.CharField(max_length=150)


@python_2_unicode_compatible
class Customer(StripeObject):
    subscriber = models.OneToOneField(getattr(settings, 'DJSTRIPE_SUBSCRIBER_MODEL', settings.AUTH_USER_MODEL), null=True)
    card_fingerprint = models.CharField(max_length=200, blank=True)
    card_last_4 = models.CharField(max_length=4, blank=True)
    card_kind = models.CharField(max_length=50, blank=True)
    card_exp_month = models.PositiveIntegerField(blank=True, null=True)
    card_exp_year = models.PositiveIntegerField(blank=True, null=True)
    date_purged = models.DateTimeField(null=True, editable=False)

    objects = CustomerManager()

    def __str__(self):
        return "<{subscriber}, stripe_id={stripe_id}>".format(subscriber=smart_text(self.subscriber), stripe_id=self.stripe_id)

    @property
    def stripe_customer(self):
        return stripe.Customer.retrieve(self.stripe_id)

    def purge(self):
        try:
            self.stripe_customer.delete()
        except stripe.InvalidRequestError as exc:
            if str(exc).startswith("No such customer:"):
                # The exception was thrown because the stripe customer was already
                # deleted on the stripe side, ignore the exception
                pass
            else:
                # The exception was raised for another reason, re-raise it
                raise
        self.subscriber = None
        self.card_fingerprint = ""
        self.card_last_4 = ""
        self.card_kind = ""
        self.card_exp_month = None
        self.card_exp_year = None
        self.date_purged = timezone.now()
        self.save()

    def delete(self, using=None):
        # Only way to delete a customer is to use SQL
        self.purge()

    def can_charge(self):
        return self.card_fingerprint and \
            self.card_last_4 and \
            self.card_kind and \
            self.date_purged is None

    def has_active_subscription(self):
        try:
            return self.current_subscription.is_valid()
        except CurrentSubscription.DoesNotExist:
            return False

    def cancel_subscription(self, at_period_end=True):
        try:
            current_subscription = self.current_subscription
        except CurrentSubscription.DoesNotExist:
            raise SubscriptionCancellationFailure("Customer does not have current subscription")

        try:
            """
            If plan has trial days and customer cancels before trial period ends,
            then end subscription now, i.e. at_period_end=False
            """
            if self.current_subscription.trial_end and self.current_subscription.trial_end > timezone.now():
                at_period_end = False
            sub = self.stripe_customer.cancel_subscription(at_period_end=at_period_end)
        except stripe.InvalidRequestError as exc:
            raise SubscriptionCancellationFailure("Customer's information is not current with Stripe.\n{}".format(str(exc)))

        current_subscription.status = sub.status
        current_subscription.cancel_at_period_end = sub.cancel_at_period_end
        current_subscription.current_period_end = convert_tstamp(sub, "current_period_end")
        current_subscription.canceled_at = convert_tstamp(sub, "canceled_at") or timezone.now()
        current_subscription.save()
        cancelled.send(sender=self, stripe_response=sub)
        return current_subscription

    def cancel(self, at_period_end=True):
        warnings.warn("Deprecated - Use ``cancel_subscription`` instead. This method will be removed in dj-stripe 1.0.", DeprecationWarning)
        return self.cancel_subscription(at_period_end=at_period_end)

    @classmethod
    def get_or_create(cls, subscriber):
        try:
            return Customer.objects.get(subscriber=subscriber), False
        except Customer.DoesNotExist:
            return cls.create(subscriber), True

    @classmethod
    def create(cls, subscriber):
        trial_days = None
        if djstripe_settings.trial_period_for_subscriber_callback:
            trial_days = djstripe_settings.trial_period_for_subscriber_callback(subscriber)

        stripe_customer = stripe.Customer.create(email=subscriber.email)
        cus = Customer.objects.create(subscriber=subscriber, stripe_id=stripe_customer.id)

        if djstripe_settings.DEFAULT_PLAN and trial_days:
            cus.subscribe(plan=djstripe_settings.DEFAULT_PLAN, trial_days=trial_days)

        return cus

    def update_card(self, token):
        cu = self.stripe_customer
        cu.card = token
        cu.save()
        self.card_fingerprint = cu.active_card.fingerprint
        self.card_last_4 = cu.active_card.last4
        self.card_kind = cu.active_card.type
        self.card_exp_month = cu.active_card.exp_month
        self.card_exp_year = cu.active_card.exp_year
        self.save()
        card_changed.send(sender=self, stripe_response=cu)

    def retry_unpaid_invoices(self):
        self.sync_invoices()
        for inv in self.invoices.filter(paid=False, closed=False):
            try:
                inv.retry()  # Always retry unpaid invoices
            except stripe.InvalidRequestError as exc:
                if str(exc) != "Invoice is already paid":
                    raise exc

    def send_invoice(self):
        try:
            invoice = stripe.Invoice.create(customer=self.stripe_id)
            invoice.pay()
            return True
        except stripe.InvalidRequestError:
            return False  # There was nothing to invoice

    def sync(self, cu=None):
        cu = cu or self.stripe_customer
        if cu.active_card:
            self.card_fingerprint = cu.active_card.fingerprint
            self.card_last_4 = cu.active_card.last4
            self.card_kind = cu.active_card.type
            self.card_exp_month = cu.active_card.exp_month
            self.card_exp_year = cu.active_card.exp_year
            self.save()

    def sync_invoices(self, cu=None, **kwargs):
        cu = cu or self.stripe_customer
        for invoice in cu.invoices(**kwargs).data:
            Invoice.sync_from_stripe_data(invoice, send_receipt=False)

    def sync_charges(self, cu=None, **kwargs):
        cu = cu or self.stripe_customer
        for charge in cu.charges(**kwargs).data:
            self.record_charge(charge.id)

    def sync_current_subscription(self, cu=None):
        cu = cu or self.stripe_customer
        sub = cu.subscription
        if sub:
            try:
                sub_obj = self.current_subscription
                sub_obj.plan = djstripe_settings.plan_from_stripe_id(sub.plan.id)
                sub_obj.current_period_start = convert_tstamp(sub.current_period_start)
                sub_obj.current_period_end = convert_tstamp(sub.current_period_end)
                sub_obj.amount = (sub.plan.amount / decimal.Decimal("100"))
                sub_obj.status = sub.status
                sub_obj.cancel_at_period_end = sub.cancel_at_period_end
                sub_obj.canceled_at = convert_tstamp(sub, "canceled_at")
                sub_obj.start = convert_tstamp(sub.start)
                sub_obj.quantity = sub.quantity
                sub_obj.save()
            except CurrentSubscription.DoesNotExist:
                sub_obj = CurrentSubscription.objects.create(
                    customer=self,
                    plan=djstripe_settings.plan_from_stripe_id(sub.plan.id),
                    current_period_start=convert_tstamp(sub.current_period_start),
                    current_period_end=convert_tstamp(sub.current_period_end),
                    amount=(sub.plan.amount / decimal.Decimal("100")),
                    status=sub.status,
                    cancel_at_period_end=sub.cancel_at_period_end,
                    canceled_at=convert_tstamp(sub, "canceled_at"),
                    start=convert_tstamp(sub.start),
                    quantity=sub.quantity
                )

            if sub.trial_start and sub.trial_end:
                sub_obj.trial_start = convert_tstamp(sub.trial_start)
                sub_obj.trial_end = convert_tstamp(sub.trial_end)
            else:
                """
                Avoids keeping old values for trial_start and trial_end
                for cases where customer had a subscription with trial days
                then one without that (s)he cancels.
                """
                sub_obj.trial_start = None
                sub_obj.trial_end = None

            sub_obj.save()

            return sub_obj

    def update_plan_quantity(self, quantity, charge_immediately=False):
        self.subscribe(
            plan=djstripe_settings.plan_from_stripe_id(
                self.stripe_customer.subscription.plan.id
            ),
            quantity=quantity,
            charge_immediately=charge_immediately
        )

    def subscribe(self, plan, quantity=1, trial_days=None,
                  charge_immediately=True, prorate=djstripe_settings.PRORATION_POLICY):
        cu = self.stripe_customer
        """
        Trial_days corresponds to the value specified by the selected plan
        for the key trial_period_days.
        """
        if ("trial_period_days" in djstripe_settings.PAYMENTS_PLANS[plan]):
            trial_days = djstripe_settings.PAYMENTS_PLANS[plan]["trial_period_days"]

        if trial_days:
            resp = cu.update_subscription(
                plan=djstripe_settings.PAYMENTS_PLANS[plan]["stripe_plan_id"],
                trial_end=timezone.now() + datetime.timedelta(days=trial_days),
                prorate=prorate,
                quantity=quantity
            )
        else:
            resp = cu.update_subscription(
                plan=djstripe_settings.PAYMENTS_PLANS[plan]["stripe_plan_id"],
                prorate=prorate,
                quantity=quantity
            )
        self.sync_current_subscription()
        if charge_immediately:
            self.send_invoice()
        subscription_made.send(sender=self, plan=plan, stripe_response=resp)

    def charge(self, amount, currency="usd", description=None, send_receipt=True, **kwargs):
        """
        This method expects `amount` to be a Decimal type representing a
        dollar amount. It will be converted to cents so any decimals beyond
        two will be ignored.
        """
        if not isinstance(amount, decimal.Decimal):
            raise ValueError(
                "You must supply a decimal value representing dollars."
            )
        resp = stripe.Charge.create(
            amount=int(amount * 100),  # Convert dollars into cents
            currency=currency,
            customer=self.stripe_id,
            description=description,
            **kwargs
        )
        obj = self.record_charge(resp["id"])
        if send_receipt:
            obj.send_receipt()
        return obj

    def add_invoice_item(self, amount, currency="usd", invoice_id=None, description=None):
        """
        Adds an arbitrary charge or credit to the customer's upcoming invoice.
        Different than creating a charge. Charges are separate bills that get
        processed immediately. Invoice items are appended to the customer's next
        invoice. This is extremely useful when adding surcharges to subscriptions.

        This method expects `amount` to be a Decimal type representing a
        dollar amount. It will be converted to cents so any decimals beyond
        two will be ignored.

        Note: Since invoice items are appended to invoices, a record will be stored
        in dj-stripe when invoices are pulled.

        :param invoice:
            The ID of an existing invoice to add this invoice item to.
            When left blank, the invoice item will be added to the next upcoming
            scheduled invoice. Use this when adding invoice items in response
            to an invoice.created webhook. You cannot add an invoice item to
            an invoice that has already been paid, attempted or closed.
        """

        if not isinstance(amount, decimal.Decimal):
            raise ValueError(
                "You must supply a decimal value representing dollars."
            )
        stripe.InvoiceItem.create(
            amount=int(amount * 100),  # Convert dollars into cents
            currency=currency,
            customer=self.stripe_id,
            description=description,
            invoice=invoice_id,
        )

    def record_charge(self, charge_id):
        data = stripe.Charge.retrieve(charge_id)
        return Charge.sync_from_stripe_data(data)

    @staticmethod
    @webhook.handler_all
    def event_attach_customer(event, data, cat, sub_cat):
        stripe_customer_crud_events = ["created", "updated", "deleted", ]
        skip_events = ["plan", "transfer", ]

        if cat in skip_events:
            return
        elif cat == "customer" and sub_cat in stripe_customer_crud_events:
            stripe_customer_id = data["object"]["id"]
        else:
            stripe_customer_id = data["object"].get("customer", None)

        if stripe_customer_id:
            try:
                event.customer = Customer.objects.get(stripe_id=stripe_customer_id)
            except Customer.DoesNotExist:
                pass

    @staticmethod
    @webhook.handler(['customer', ])
    def webhook_handler(event, data, cat, sub_cat):
        customer = event.customer
        if customer:
            if sub_cat == "subscription.deleted":
                customer.current_subscription.status = CurrentSubscription.STATUS_CANCELLED
                customer.current_subscription.canceled_at = timezone.now()
                customer.current_subscription.save()
            elif sub_cat.startswith("subscription."):
                customer.sync_current_subscription()
            elif sub_cat == "deleted":
                customer.purge()


class CurrentSubscription(TimeStampedModel):
    STATUS_TRIALING = "trialing"
    STATUS_ACTIVE = "active"
    STATUS_PAST_DUE = "past_due"
    STATUS_CANCELLED = "canceled"
    STATUS_UNPAID = "unpaid"

    customer = models.OneToOneField(
        Customer,
        related_name="current_subscription",
        null=True
    )
    plan = models.CharField(max_length=100)
    quantity = models.IntegerField()
    start = models.DateTimeField()
    # trialing, active, past_due, canceled, or unpaid
    # In progress of moving it to choices field
    status = models.CharField(max_length=25)
    cancel_at_period_end = models.BooleanField(default=False)
    canceled_at = models.DateTimeField(null=True, blank=True)
    current_period_end = models.DateTimeField(null=True)
    current_period_start = models.DateTimeField(null=True)
    ended_at = models.DateTimeField(null=True, blank=True)
    trial_end = models.DateTimeField(null=True, blank=True)
    trial_start = models.DateTimeField(null=True, blank=True)
    amount = models.DecimalField(decimal_places=2, max_digits=7)

    def plan_display(self):
        return djstripe_settings.PAYMENTS_PLANS[self.plan]["name"]

    def status_display(self):
        return self.status.replace("_", " ").title()

    def is_period_current(self):
        if self.current_period_end is None:
            return False
        return self.current_period_end > timezone.now()

    def is_status_current(self):
        return self.status in [self.STATUS_TRIALING, self.STATUS_ACTIVE]

    def is_status_temporarily_current(self):
        """
        Status when customer canceled their latest subscription, one that does not prorate,
        and therefore has a temporary active subscription until period end.
        """

        return self.canceled_at and self.start < self.canceled_at and self.cancel_at_period_end

    def is_valid(self):
        if not self.is_status_current():
            return False

        if self.cancel_at_period_end and not self.is_period_current():
            return False

        return True

    def extend(self, delta):
        if delta.total_seconds() < 0:
            raise ValueError("delta should be a positive timedelta.")

        period_end = None

        if self.trial_end is not None and \
           self.trial_end > timezone.now():
            period_end = self.trial_end
        else:
            period_end = self.current_period_end

        period_end += delta

        self.customer.stripe_customer.update_subscription(
            prorate=False,
            trial_end=period_end,
        )

        self.customer.sync_current_subscription()


class Invoice(StripeObject):
    customer = models.ForeignKey(Customer, related_name="invoices")
    attempted = models.NullBooleanField()
    attempts = models.PositiveIntegerField(null=True)
    closed = models.BooleanField(default=False)
    paid = models.BooleanField(default=False)
    period_end = models.DateTimeField()
    period_start = models.DateTimeField()
    subtotal = models.DecimalField(decimal_places=2, max_digits=7)
    total = models.DecimalField(decimal_places=2, max_digits=7)
    date = models.DateTimeField()
    charge = models.CharField(max_length=50, blank=True)

    class Meta:
        ordering = ["-date"]

    def __str__(self):
        return "<total={total}, paid={paid}, stripe_id={stripe_id}>".format(total=self.total, paid=smart_text(self.paid), stripe_id=self.stripe_id)

    def retry(self):
        if not self.paid and not self.closed:
            inv = stripe.Invoice.retrieve(self.stripe_id)
            inv.pay()
            return True
        return False

    def status(self):
        if self.paid:
            return "Paid"
        if self.closed:
            return "Closed"
        return "Open"

    @classmethod
    def sync_from_stripe_data(cls, stripe_invoice, send_receipt=True):
        c = Customer.objects.get(stripe_id=stripe_invoice["customer"])
        period_end = convert_tstamp(stripe_invoice, "period_end")
        period_start = convert_tstamp(stripe_invoice, "period_start")
        date = convert_tstamp(stripe_invoice, "date")

        invoice, created = cls.objects.get_or_create(
            stripe_id=stripe_invoice["id"],
            defaults=dict(
                customer=c,
                attempted=stripe_invoice["attempted"],
                closed=stripe_invoice["closed"],
                paid=stripe_invoice["paid"],
                period_end=period_end,
                period_start=period_start,
                subtotal=stripe_invoice["subtotal"] / decimal.Decimal("100"),
                total=stripe_invoice["total"] / decimal.Decimal("100"),
                date=date,
                charge=stripe_invoice.get("charge") or ""
            )
        )
        if not created:
            invoice.attempted = stripe_invoice["attempted"]
            invoice.closed = stripe_invoice["closed"]
            invoice.paid = stripe_invoice["paid"]
            invoice.period_end = period_end
            invoice.period_start = period_start
            invoice.subtotal = stripe_invoice["subtotal"] / decimal.Decimal("100")
            invoice.total = stripe_invoice["total"] / decimal.Decimal("100")
            invoice.date = date
            invoice.charge = stripe_invoice.get("charge") or ""
            invoice.save()

        for item in stripe_invoice["lines"].get("data", []):
            period_end = convert_tstamp(item["period"], "end")
            period_start = convert_tstamp(item["period"], "start")
            """
            Period end of invoice is the period end of the latest invoiceitem.
            """
            invoice.period_end = period_end

            if item.get("plan"):
                plan = djstripe_settings.plan_from_stripe_id(item["plan"]["id"])
            else:
                plan = ""

            inv_item, inv_item_created = invoice.items.get_or_create(
                stripe_id=item["id"],
                defaults=dict(
                    amount=(item["amount"] / decimal.Decimal("100")),
                    currency=item["currency"],
                    proration=item["proration"],
                    description=item.get("description") or "",
                    line_type=item["type"],
                    plan=plan,
                    period_start=period_start,
                    period_end=period_end,
                    quantity=item.get("quantity")
                )
            )
            if not inv_item_created:
                inv_item.amount = (item["amount"] / decimal.Decimal("100"))
                inv_item.currency = item["currency"]
                inv_item.proration = item["proration"]
                inv_item.description = item.get("description") or ""
                inv_item.line_type = item["type"]
                inv_item.plan = plan
                inv_item.period_start = period_start
                inv_item.period_end = period_end
                inv_item.quantity = item.get("quantity")
                inv_item.save()

        """
        Save invoice period end assignment.
        """
        invoice.save()

        if stripe_invoice.get("charge"):
            obj = c.record_charge(stripe_invoice["charge"])
            obj.invoice = invoice
            obj.save()
            if send_receipt:
                obj.send_receipt()
        return invoice

<<<<<<< HEAD
    @staticmethod
    @webhook.handler(['invoice', ])
    def webhook_handler(event, data, cat, sub_cat):
        if sub_cat in ["payment_failed", "payment_succeeded", ]:
            invoice_data = data["object"]
=======
    @classmethod
    def handle_event(cls, event):
        valid_events = ["invoice.payment_failed", "invoice.payment_succeeded", "invoice.created", ]
        if event.kind in valid_events:
            invoice_data = event.message["data"]["object"]
>>>>>>> 298a4099
            stripe_invoice = stripe.Invoice.retrieve(invoice_data["id"])
            Invoice.sync_from_stripe_data(stripe_invoice, send_receipt=djstripe_settings.SEND_INVOICE_RECEIPT_EMAILS)


class InvoiceItem(TimeStampedModel):
    """
    Not inherited from StripeObject because there can be multiple invoice
    items for a single stripe_id.
    """

    stripe_id = models.CharField(max_length=50)
    invoice = models.ForeignKey(Invoice, related_name="items")
    amount = models.DecimalField(decimal_places=2, max_digits=7)
    currency = models.CharField(max_length=10)
    period_start = models.DateTimeField()
    period_end = models.DateTimeField()
    proration = models.BooleanField(default=False)
    line_type = models.CharField(max_length=50)
    description = models.CharField(max_length=200, blank=True)
    plan = models.CharField(max_length=100, null=True, blank=True)
    quantity = models.IntegerField(null=True)

    def __str__(self):
        return "<amount={amount}, plan={plan}, stripe_id={stripe_id}>".format(amount=self.amount, plan=smart_text(self.plan), stripe_id=self.stripe_id)

    def plan_display(self):
        return djstripe_settings.PAYMENTS_PLANS[self.plan]["name"]


class Charge(StripeObject):
    customer = models.ForeignKey(Customer, related_name="charges")
    invoice = models.ForeignKey(Invoice, null=True, related_name="charges")
    card_last_4 = models.CharField(max_length=4, blank=True)
    card_kind = models.CharField(max_length=50, blank=True)
    amount = models.DecimalField(decimal_places=2, max_digits=7, null=True)
    amount_refunded = models.DecimalField(decimal_places=2, max_digits=7, null=True)
    description = models.TextField(blank=True)
    paid = models.NullBooleanField(null=True)
    disputed = models.NullBooleanField(null=True)
    refunded = models.NullBooleanField(null=True)
    captured = models.NullBooleanField(null=True)
    fee = models.DecimalField(decimal_places=2, max_digits=7, null=True)
    receipt_sent = models.BooleanField(default=False)
    charge_created = models.DateTimeField(null=True, blank=True)

    objects = ChargeManager()

    def __str__(self):
        return "<amount={amount}, paid={paid}, stripe_id={stripe_id}>".format(amount=self.amount, paid=smart_text(self.paid), stripe_id=self.stripe_id)

    def calculate_refund_amount(self, amount=None):
        eligible_to_refund = self.amount - (self.amount_refunded or 0)
        if amount:
            amount_to_refund = min(eligible_to_refund, amount)
        else:
            amount_to_refund = eligible_to_refund
        return int(amount_to_refund * 100)

    def refund(self, amount=None):
        charge_obj = stripe.Charge.retrieve(self.stripe_id).refund(
            amount=self.calculate_refund_amount(amount=amount)
        )
        return Charge.sync_from_stripe_data(charge_obj)

    def capture(self):
        """
        Capture the payment of an existing, uncaptured, charge. This is the second half of the two-step payment flow,
        where first you created a charge with the capture option set to false.
        See https://stripe.com/docs/api#capture_charge
        """
        charge_obj = stripe.Charge.retrieve(self.stripe_id).capture()
        return Charge.sync_from_stripe_data(charge_obj)

    @classmethod
    def sync_from_stripe_data(cls, data):
        customer = Customer.objects.get(stripe_id=data["customer"])
        obj, _ = customer.charges.get_or_create(stripe_id=data["id"])
        invoice_id = data.get("invoice", None)
        if obj.customer.invoices.filter(stripe_id=invoice_id).exists():
            obj.invoice = obj.customer.invoices.get(stripe_id=invoice_id)
        obj.card_last_4 = data["card"]["last4"]
        obj.card_kind = data["card"]["type"]
        obj.amount = (data["amount"] / decimal.Decimal("100"))
        obj.paid = data["paid"]
        obj.refunded = data["refunded"]
        obj.captured = data["captured"]
        obj.fee = (data["fee"] / decimal.Decimal("100"))
        obj.disputed = data["dispute"] is not None
        obj.charge_created = convert_tstamp(data, "created")
        if data.get("description"):
            obj.description = data["description"]
        if data.get("amount_refunded"):
            obj.amount_refunded = (data["amount_refunded"] / decimal.Decimal("100"))
        if data["refunded"]:
            obj.amount_refunded = (data["amount"] / decimal.Decimal("100"))
        obj.save()
        return obj

    def send_receipt(self):
        if not self.receipt_sent:
            site = Site.objects.get_current()
            protocol = getattr(settings, "DEFAULT_HTTP_PROTOCOL", "http")
            ctx = {
                "charge": self,
                "site": site,
                "protocol": protocol,
            }
            subject = render_to_string("djstripe/email/subject.txt", ctx)
            subject = subject.strip()
            message = render_to_string("djstripe/email/body.txt", ctx)
            num_sent = EmailMessage(
                subject,
                message,
                to=[self.customer.subscriber.email],
                from_email=djstripe_settings.INVOICE_FROM_EMAIL
            ).send()
            self.receipt_sent = num_sent > 0
            self.save()

    @staticmethod
    @webhook.handler(['charge', ])
    def webhook_handler(event, data, cat, sub_cat):
        data = stripe.Charge.retrieve(data["object"]["id"])
        return Charge.sync_from_stripe_data(data)


INTERVALS = (
    ('week', 'Week',),
    ('month', 'Month',),
    ('year', 'Year',))


@python_2_unicode_compatible
class Plan(StripeObject):
    """A Stripe Plan."""

    name = models.CharField(max_length=100, null=False)
    currency = models.CharField(
        choices=djstripe_settings.CURRENCIES,
        max_length=10,
        null=False)
    interval = models.CharField(
        max_length=10,
        choices=INTERVALS,
        verbose_name="Interval type",
        null=False)
    interval_count = models.IntegerField(
        verbose_name="Intervals between charges",
        default=1,
        null=True)
    amount = models.DecimalField(decimal_places=2, max_digits=7,
                                 verbose_name="Amount (per period)",
                                 null=False)
    trial_period_days = models.IntegerField(null=True)

    def __str__(self):
        return "<{name}, stripe_id={stripe_id}>".format(name=smart_text(self.name), stripe_id=self.stripe_id)

    @classmethod
    def create(cls, metadata={}, **kwargs):
        """Create and then return a Plan (both in Stripe, and in our db)."""

        stripe.Plan.create(
            id=kwargs['stripe_id'],
            amount=int(kwargs['amount'] * 100),
            currency=kwargs['currency'],
            interval=kwargs['interval'],
            interval_count=kwargs.get('interval_count', None),
            name=kwargs['name'],
            trial_period_days=kwargs.get('trial_period_days'),
            metadata=metadata)

        plan = Plan.objects.create(
            stripe_id=kwargs['stripe_id'],
            amount=kwargs['amount'],
            currency=kwargs['currency'],
            interval=kwargs['interval'],
            interval_count=kwargs.get('interval_count', None),
            name=kwargs['name'],
            trial_period_days=kwargs.get('trial_period_days'),
        )

        return plan

    @classmethod
    def get_or_create(cls, **kwargs):
        try:
            return Plan.objects.get(stripe_id=kwargs['stripe_id']), False
        except Plan.DoesNotExist:
            return cls.create(**kwargs), True

    def update_name(self):
        """Update the name of the Plan in Stripe and in the db.

        - Assumes the object being called has the name attribute already
          reset, but has not been saved.
        - Stripe does not allow for update of any other Plan attributes besides
          name.

        """

        p = stripe.Plan.retrieve(self.stripe_id)
        p.name = self.name
        p.save()

        self.save()

    @property
    def stripe_plan(self):
        """Return the plan data from Stripe."""
        return stripe.Plan.retrieve(self.stripe_id)<|MERGE_RESOLUTION|>--- conflicted
+++ resolved
@@ -796,19 +796,11 @@
                 obj.send_receipt()
         return invoice
 
-<<<<<<< HEAD
     @staticmethod
     @webhook.handler(['invoice', ])
     def webhook_handler(event, data, cat, sub_cat):
-        if sub_cat in ["payment_failed", "payment_succeeded", ]:
+        if sub_cat in ["payment_failed", "payment_succeeded", "created", ]:
             invoice_data = data["object"]
-=======
-    @classmethod
-    def handle_event(cls, event):
-        valid_events = ["invoice.payment_failed", "invoice.payment_succeeded", "invoice.created", ]
-        if event.kind in valid_events:
-            invoice_data = event.message["data"]["object"]
->>>>>>> 298a4099
             stripe_invoice = stripe.Invoice.retrieve(invoice_data["id"])
             Invoice.sync_from_stripe_data(stripe_invoice, send_receipt=djstripe_settings.SEND_INVOICE_RECEIPT_EMAILS)
 
