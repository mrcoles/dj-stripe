--- conflicted
+++ resolved
@@ -1,7 +1,6 @@
 # -*- coding: utf-8 -*-
 from __future__ import unicode_literals
 
-from contextlib import contextmanager
 import datetime
 import decimal
 import json
@@ -22,17 +21,14 @@
 import stripe
 
 from . import settings as djstripe_settings
-<<<<<<< HEAD
 from djstripe.stripe_objects import convert_tstamp
-=======
->>>>>>> a99339da
 from .exceptions import SubscriptionCancellationFailure, SubscriptionUpdateFailure
-from .managers import CustomerManager, ChargeManager, TransferManager, StripeObjectManager
+from .managers import CustomerManager, ChargeManager, TransferManager
 from .signals import WEBHOOK_SIGNALS
 from .signals import subscription_made, cancelled, card_changed
 from .signals import webhook_processing_error
 from . import webhooks
-from .stripe_objects import StripeEvent, StripeTransfer, StripeCustomer, StripeInvoice, StripeCharge, StripePlan, StripeAccount
+from .stripe_objects import StripeEvent, StripeTransfer, StripeCustomer, StripeInvoice, StripeCharge, StripePlan
 
 logger = logging.getLogger(__name__)
 
@@ -40,74 +36,6 @@
 stripe.api_version = getattr(settings, "STRIPE_API_VERSION", "2012-11-07")
 
 
-<<<<<<< HEAD
-=======
-@contextmanager
-def stripe_temporary_api_key(temp_key):
-    """
-    A contextmanager
-
-    Temporarily replace the global api_key used in stripe API calls with the given value
-    the original value is restored as soon as context exits
-    """
-    import stripe
-    backup_key = stripe.api_key
-    stripe.api_key = temp_key
-    yield
-    stripe.api_key = backup_key
-
-
-def convert_tstamp(response, field_name=None):
-    # Overrides the set timezone to UTC - I think...
-    tz = timezone.utc if settings.USE_TZ else None
-
-    if not field_name:
-        return datetime.datetime.fromtimestamp(response, tz)
-    else:
-        if field_name in response and response[field_name]:
-            return datetime.datetime.fromtimestamp(response[field_name], tz)
-
-
-class StripeObject(TimeStampedModel):
-    # This must be defined in descendants of this model/mixin
-    # e.g. "Event", "Charge", "Customer", etc.
-    stripe_api_name = None
-    objects = models.Manager()
-    stripe_objects = StripeObjectManager()
-
-    stripe_id = models.CharField(max_length=50, unique=True)
-
-    class Meta:
-        abstract = True
-
-    @classmethod
-    def api(cls):
-        """
-        Get the api object for this type of stripe object (requires
-        stripe_api_name attribute to be set on model).
-        """
-        if cls.stripe_api_name is None:
-            raise NotImplementedError("StripeObject descendants are required to define "
-                                      "the stripe_api_name attribute")
-        # e.g. stripe.Event, stripe.Charge, etc
-        return getattr(stripe, cls.stripe_api_name)
-
-    def api_retrieve(self):
-        """
-        Implement very commonly used API function 'retrieve'
-        """
-        # Run stripe.X.retreive(id)
-        return type(self).api().retrieve(self.stripe_id)
-
-    @classmethod
-    def api_create(cls, **kwargs):
-        """
-        Call the stripe API's create operation for this model
-        """
-        return cls.api().create(**kwargs)
-
-
->>>>>>> a99339da
 @python_2_unicode_compatible
 class EventProcessingException(TimeStampedModel):
 
@@ -129,16 +57,7 @@
         return "<{message}, pk={pk}, Event={event}>".format(message=self.message, pk=self.pk, event=self.event)
 
 
-<<<<<<< HEAD
 class Event(StripeEvent):
-    objects = models.Manager()
-=======
-@python_2_unicode_compatible
-class Event(StripeObject):
-    stripe_api_name = "Event"
-    kind = models.CharField(max_length=250)
-    livemode = models.BooleanField(default=False)
->>>>>>> a99339da
     customer = models.ForeignKey("Customer", null=True)
     validated_message = JSONField(null=True)
     valid = models.NullBooleanField(null=True)
@@ -148,28 +67,6 @@
     def message(self):
         return self.validated_message
 
-<<<<<<< HEAD
-=======
-    def __str__(self):
-        return "<{kind}, stripe_id={stripe_id}>".format(kind=self.kind, stripe_id=self.stripe_id)
-
-    @classmethod
-    def create_from_stripe_object(cls, data):
-        """
-        Create an Event object with the provided decoded JSON object received from Stripe
-
-        :type data: dict
-        :rtype: Event
-        :returns: a new Event object, already saved in the database, matching the provided data from Stripe
-        """
-        return Event.objects.create(
-            stripe_id=data["id"],
-            kind=data["type"],
-            livemode=data["livemode"],
-            webhook_message=data
-        )
-
->>>>>>> a99339da
     def validate(self):
         event = self.api_retrieve()
         self.validated_message = json.loads(
@@ -599,13 +496,7 @@
         self.customer.sync_current_subscription()
 
 
-<<<<<<< HEAD
 class Invoice(StripeInvoice):
-    objects = models.Manager()
-=======
-class Invoice(StripeObject):
-    stripe_api_name = "Invoice"
->>>>>>> a99339da
 
     customer = models.ForeignKey(Customer, related_name="invoices")
 
@@ -778,11 +669,6 @@
 
 class Plan(StripePlan):
     """A Stripe Plan."""
-<<<<<<< HEAD
-    objects = models.Manager()
-=======
-    stripe_api_name = "Plan"
->>>>>>> a99339da
 
     name = models.CharField(max_length=100, null=False)
     currency = models.CharField(
@@ -846,19 +732,6 @@
 
         self.save()
 
-
-<<<<<<< HEAD
-class Account(StripeAccount):
-    """
-    For now, this is an abstract class, it is here just to provide an interface to the stripe API
-    for a few stripe.Account operations we need
-    """
-    class Meta:
-        abstract = True
-
-
-=======
->>>>>>> a99339da
 # Much like registering signal handlers. We import this module so that its registrations get picked up
 # the NO QA directive tells flake8 to not complain about the unused import
 from . import event_handlers  # NOQA