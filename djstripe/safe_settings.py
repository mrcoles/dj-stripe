--- conflicted
+++ resolved
@@ -31,7 +31,7 @@
     settings, 'DJSTRIPE_PASSWORD_INPUT_RENDER_VALUE', False)
 PASSWORD_MIN_LENGTH = getattr(
     settings, 'DJSTRIPE_PASSWORD_MIN_LENGTH', 6)
-<<<<<<< HEAD
+
 
 PRORATION_POLICY = getattr(
     settings, 'DJSTRIPE_PRORATION_POLICY', False)
@@ -41,6 +41,6 @@
 
 # TODO - need to find a better way to do this
 CANCELLATION_AT_PERIOD_END = not PRORATION_POLICY
-=======
+
+# Manages sending of receipt emails
 SEND_INVOICE_RECEIPT_EMAILS = getattr(settings, "DJSTRIPE_SEND_INVOICE_RECEIPT_EMAILS", True)
->>>>>>> b1727fe9
